name: Nix

on:
  pull_request:
  workflow_dispatch:
  push:
    branches: [main]

permissions:
  contents: read

jobs:
  flake-check:
    runs-on: [self-hosted, linux, x64, modnet-runner]
    container:
      image: nixos/nix:latest
      volumes:
        - /var/run/docker.sock:/var/run/docker.sock
    steps:
      - name: setup-workspace
        run: |
          rm -rf /_work
          mkdir -p /_work
          mkdir -p /_work/_temp
          mkdir -p /_work/_actions
          mkdir -p /_work/_tool
          mkdir -p /_work/_work

          chmod 777 /_work/_temp 2>/dev/null || true
          chmod 777 /_work/_actions 2>/dev/null || true
          chmod 777 /_work/_tool 2>/dev/null || true
          chmod 777 /_work/_work 2>/dev/null || true
<<<<<<< HEAD
          
      - name: Checkout
        uses: actions/checkout@v3
        with:
          clean: true
=======

>>>>>>> 68f38bd8
      - name: Install dependencies
        run: |
          # Install git and cacert
          nix-env -iA nixpkgs.git nixpkgs.cacert
          git config --global --add safe.directory "${{ github.workspace }}"

          # Install Node.js for GitHub Actions
          nix-env -iA nixpkgs.nodejs
          mkdir -p /__e/node20/bin
          ln -sf $(which node) /__e/node20/bin/node
      - name: Checkout
        uses: actions/checkout@v4
        with:
          clean: true

      - name: Cache Nix
        uses: DeterminateSystems/magic-nix-cache-action@v8

      - name: Nix flake show
        run: nix flake show

      - name: Build in devshell (sanity)
        run: |
          nix develop -c bash -lc "rustup show || true; cargo --version || true; cargo build -q"<|MERGE_RESOLUTION|>--- conflicted
+++ resolved
@@ -30,15 +30,13 @@
           chmod 777 /_work/_actions 2>/dev/null || true
           chmod 777 /_work/_tool 2>/dev/null || true
           chmod 777 /_work/_work 2>/dev/null || true
-<<<<<<< HEAD
           
       - name: Checkout
         uses: actions/checkout@v3
         with:
           clean: true
-=======
 
->>>>>>> 68f38bd8
+      - name: Cache Nix
       - name: Install dependencies
         run: |
           # Install git and cacert
